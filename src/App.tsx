import React, { Suspense, lazy } from 'react';
import { Routes, Route, Navigate } from 'react-router-dom';
import './index.css';
import Login from './pages/Login.tsx';
import Signup from './pages/Signup.tsx';
import PrivateRoute from './components/PrivateRoute.tsx';

// Layout components
import Layout from './components/Layout.tsx';
import CommunityRoutes from './routes/CommunityRoutes.tsx';

// Static (eagerly loaded) pages
import Dashboard from './pages/Dashboard.tsx';
import Profile from './pages/Profile.tsx';
import ProfileSetup from './pages/ProfileSetup.tsx';
import OnboardingPage from './pages/OnboardingPage.tsx';
import InitialOnboardingPage from './pages/InitialOnboardingPage.tsx';
import UserSettingsPage from './pages/UserSettingsPage.tsx';

import BusinessOperationsHubPage from './business-ops-hub/pages/BusinessOperationsHubPage.tsx';
import UnifiedTaskListPage from './business-ops-hub/pages/UnifiedTaskListPage.tsx';
import DomainDetail from './business-ops-hub/pages/DomainDetail.tsx';
import StepDetailPage from './components/company/journey/pages/StepDetailPage.tsx';
import BusinessOpsAnalyticsPage from './business-ops-hub/pages/BusinessOpsAnalyticsPage.tsx';
import BusinessOpsAutomationsPage from './business-ops-hub/pages/BusinessOpsAutomationsPage.tsx';

// Sprint 13-16 feature components
import TeamManager from './business-ops-hub/components/team/TeamManager.tsx';
import KnowledgeRepository from './business-ops-hub/components/knowledge/KnowledgeRepository.tsx';
import WorkspaceTemplateManager from './business-ops-hub/components/WorkspaceTemplateManager.tsx';
import ToolImplementationGuide from './business-ops-hub/components/ToolImplementationGuide.tsx';

// Test pages
const TestDeckBuilderPage = lazy(() => import('./pages/TestDeckBuilderPage.tsx'));
const SimpleDragTestPage = lazy(() => import('./pages/SimpleDragTestPage.tsx'));
const ManualDragTestPage = lazy(() => import('./pages/ManualDragTestPage.tsx'));

// Lazily loaded pages for better initial load performance
const IdeaHub = lazy(() => import('./pages/IdeaHub.tsx'));
const EnhancedIdeaHubPage = lazy(() => import('./pages/EnhancedIdeaHubPage.tsx'));
// const DeckBuilderPage = lazy(() => import('./pages/DeckBuilderPage.tsx')); // Phase 1 Deck Builder - REMOVED
// const VisualDeckBuilderPage = lazy(() => import('./pages/VisualDeckBuilderPage.tsx')); // Visual Deck Builder - REMOVED
const DeckLibraryPage = lazy(() => import('./deck-builder/pages/DeckLibraryPage.tsx')); // Phase 2 Deck Library
const DeckEditPage = lazy(() => import('./deck-builder/pages/DeckEditPage.tsx')); // Phase 2 Deck Edit
// const DeckPreviewPage = lazy(() => import('./deck-builder/pages/DeckPreviewPage.tsx')); // Phase 2 Deck Preview - REPLACED
const DeckPreviewHostPage = lazy(() => import('./deck-builder/pages/DeckPreviewHostPage.tsx')); // New Preview Host Page
const SharedDeckViewerPage = lazy(() => import('./pages/SharedDeckViewerPage.tsx')); // Added for Unified Sharing
const OnboardingWizardPage = lazy(() => import('./pages/OnboardingWizardPage.tsx'));
const CompanySetup = lazy(() => import('./pages/company/CompanySetup.tsx'));
const CompanyDashboard = lazy(() => import('./pages/company/CompanyDashboard.tsx'));
const RefactoredCompanyDashboard = lazy(() => import('./pages/company/RefactoredCompanyDashboard.tsx'));
const CompanyBudgetPage = lazy(() => import('./pages/company/CompanyBudgetPage.tsx'));
const CompanyMembersPage = lazy(() => import('./pages/company/CompanyMembersPage.tsx'));
const CompanyProfilePage = lazy(() => import('./pages/company/CompanyProfilePage.tsx'));
const JourneyPage = lazy(() => import('./pages/company/JourneyPage.tsx'));
const RefactoredJourneyPage = lazy(() => import('./pages/company/RefactoredJourneyPage.tsx'));
const JourneyStepsPage = lazy(() => import('./pages/company/JourneyStepsPage.tsx'));
const JourneyStepPage = lazy(() => import('./pages/company/JourneyStepPage.tsx'));
const JourneyMapPage = lazy(() => import('./pages/company/JourneyMapPage.tsx'));
const JourneyOverviewPage = lazy(() => import('./pages/company/JourneyOverviewPage.tsx'));
const CompanyToolsPage = lazy(() => import('./pages/company/CompanyToolsPage.tsx'));
const CompanyToolEvaluationPage = lazy(() => import('./pages/company/CompanyToolEvaluationPage.tsx'));
const FinancialHubPage = lazy(() => import('./pages/FinancialHubPage.tsx'));
const ToolsMarketplacePage = lazy(() => import('./pages/ToolsMarketplacePage.tsx'));
const AnalyticsPage = lazy(() => import('./pages/AnalyticsPage.tsx'));
const AdminPanel = lazy(() => import('./pages/AdminPanel.tsx'));
const AdminAppSettingsPage = lazy(() => import('./pages/AdminAppSettingsPage.tsx'));
const AdminToolModerationPage = lazy(() => import('./pages/AdminToolModerationPage.tsx'));
const AdminJourneyContentPage = lazy(() => import('./pages/AdminJourneyContentPage.tsx'));
const AskWheelRequestsPage = lazy(() => import('./pages/admin/AskWheelRequestsPage.tsx'));
const DeckAdminDashboardPage = lazy(() => import('./pages/admin/DeckAdminDashboardPage.tsx')); // Added for Deck Admin
const TerminologyDemoPage = lazy(() => import('./pages/TerminologyDemoPage.tsx'));
const SimplifiedDashboard = lazy(() => import('./pages/SimplifiedDashboard.tsx'));

// Idea Hub pages
const QuickGeneration = lazy(() => import('./pages/idea-hub/QuickGeneration.tsx'));
const Refinement = lazy(() => import('./pages/idea-hub/Refinement.tsx'));
const SavedIdeasPage = lazy(() => import('./pages/idea-hub/SavedIdeasPage.tsx'));
const CofounderBot = lazy(() => import('./pages/idea-hub/CofounderBot.tsx'));

// Loading fallback
const LoadingFallback = () => (
  <div className="flex h-screen items-center justify-center">
    <div className="animate-spin rounded-full h-12 w-12 border-t-2 border-b-2 border-blue-500"></div>
  </div>
);

// Import our AppProvider
import { AppProvider } from './lib/contexts/AppProvider.tsx';
import { Provider as TooltipProvider } from '@radix-ui/react-tooltip';
import JourneyHomePage from './components/company/journey/pages/JourneyHomePage.tsx';

const App: React.FC = () => {
  return (
    <AppProvider captureErrors={true} displayErrors={true}>
      <TooltipProvider>
        <Suspense fallback={<LoadingFallback />}>
          <Routes>
          {/* Authentication */}
          <Route path="/login" element={<Login />} />
          <Route path="/signup" element={<Signup />} />
          {/* Authentication & Onboarding */}
          <Route path="/onboarding" element={<OnboardingPage />} />
          <Route path="/initial-onboarding" element={<InitialOnboardingPage />} />
          <Route path="/onboarding-wizard" element={<OnboardingWizardPage />} />
          <Route path="/profile-setup" element={<ProfileSetup />} />

          {/* Publicly accessible shared deck view */}
          <Route path="/deck/shared/:shareToken" element={<SharedDeckViewerPage />} />

          {/* Deck Preview Host Page - outside main Layout for true full-screen */}
          <Route path="deck-builder/preview/:deckId" element={<PrivateRoute />}> {/* Assuming preview requires auth */}
            <Route index element={<DeckPreviewHostPage />} />
          </Route>

          {/* Main Application */}
          {/* Visual Deck Builder route removed as UnifiedDeckBuilder is used via DeckEditPage and potentially a new deck route */}
          {/* 
          <Route element={<PrivateRoute />}>
            <Route path="visual-deck-builder" element={<VisualDeckBuilderPage />} />
          </Route> 
          */}

          <Route element={<PrivateRoute />}>
            <Route path="/" element={<Layout />}>
              <Route index element={<Navigate to="/dashboard" replace />} />
              <Route path="dashboard" element={<Dashboard />} />
              <Route path="profile" element={<Profile />} />
              <Route path="account-settings" element={<UserSettingsPage />} />
              <Route path="simplified-dashboard" element={<SimplifiedDashboard />} />
              
              {/* Business Operations Hub Routes */}
              <Route path="business-ops-hub" element={<BusinessOperationsHubPage />} />
              <Route path="business-ops-hub/tasks" element={<UnifiedTaskListPage />} />
              <Route path="business-ops-hub/analytics" element={<BusinessOpsAnalyticsPage />} />
              <Route path="business-ops-hub/automations" element={<BusinessOpsAutomationsPage />} />
              <Route path="business-ops-hub/team" element={<TeamManager />} />
              <Route path="business-ops-hub/knowledge" element={<KnowledgeRepository />} />
              <Route path="business-ops-hub/templates" element={<WorkspaceTemplateManager />} />
              <Route path="business-ops-hub/tool-guides" element={<ToolImplementationGuide />} />
              <Route path="business-ops-hub/domain/:domainId" element={<DomainDetail />} />
              <Route path="business-ops-hub/:domainId/steps/:stepId" element={<StepDetailPage />} />
              <Route path="business-ops-hub/:domainId" element={<DomainDetail />} />
              
              {/* Company Management */}
              <Route path="company">
                <Route index element={<Navigate to="dashboard" replace />} />
                <Route path="setup" element={<CompanySetup />} />
                <Route path="dashboard" element={<CompanyDashboard />} />
                <Route path="dashboard-new" element={<RefactoredCompanyDashboard />} />
                <Route path="profile/:companyId" element={<CompanyProfilePage />} />
<<<<<<< HEAD
                <Route path="journey" element={<JourneyHomePage companyId="default" />} />
=======
                <Route path="journey" element={<JourneyHomePage companyId={''} />} />
>>>>>>> bbcc79e4
                <Route path="journey-new" element={<RefactoredJourneyPage />} />
                <Route path="journey/steps" element={<JourneyStepsPage />} />
                <Route path="journey/steps/:stepId" element={<JourneyStepPage />} />
                <Route path="journey/map" element={<JourneyMapPage />} />
                <Route path="journey/overview" element={<JourneyOverviewPage />} />
                <Route path="tools" element={<CompanyToolsPage />} />
                <Route path="tools/evaluation/:toolId" element={<CompanyToolEvaluationPage />} />
                <Route path="budget" element={<CompanyBudgetPage />} />
                <Route path="members" element={<CompanyMembersPage />} />
              </Route>
              
              {/* Idea Hub */}
              <Route path="idea-hub">
                <Route index element={<IdeaHub />} />
                <Route path="enhanced" element={<EnhancedIdeaHubPage />} />
                <Route path="quick-generation" element={<QuickGeneration />} />
                <Route path="refinement" element={<Refinement />} />
                <Route path="saved" element={<SavedIdeasPage />} />
                <Route path="cofounder-bot" element={<CofounderBot />} />
                {/* <Route path="deck-builder" element={<DeckBuilderPage />} /> Phase 1 Deck Builder - REMOVED */}
              </Route>

              {/* Deck Builder - Unified routes */}
              <Route path="deck-builder">
                <Route index element={<Navigate to="library" replace />} />
                <Route path="library" element={<DeckLibraryPage />} />
                <Route path="edit/:deckId" element={<DeckEditPage />} />
                {/* preview/:deckId route moved outside Layout */}
              </Route>
              
              {/* Financial Hub */}
              <Route path="financial-hub" element={<FinancialHubPage />} />
              
              {/* Tools Marketplace */}
              <Route path="tools-marketplace" element={<ToolsMarketplacePage />} />
              
              {/* Analytics */}
              <Route path="analytics" element={<AnalyticsPage />} />
              
              {/* Community Section */}
              <Route path="community/*" element={<CommunityRoutes />} />
              
              {/* Admin Section */}
              <Route path="admin">
                <Route index element={<AdminPanel />} />
                <Route path="settings" element={<AdminAppSettingsPage />} />
                <Route path="tool-moderation" element={<AdminToolModerationPage />} />
                <Route path="journey-content" element={<AdminJourneyContentPage />} />
                <Route path="ask-wheel-requests" element={<AskWheelRequestsPage />} />
                <Route path="deck-insights" element={<DeckAdminDashboardPage />} /> {/* Added Deck Admin Route */}
              </Route>
              
              {/* Demo & Development */}
              <Route path="terminology-demo" element={<TerminologyDemoPage />} />
              <Route path="test-deck-builder" element={<TestDeckBuilderPage />} />
              <Route path="simple-drag-test" element={<SimpleDragTestPage />} />
              <Route path="manual-drag-test" element={<ManualDragTestPage />} />
            </Route>
          </Route>
          
          {/* Temporary Error Route - For debugging only */}
          <Route path="route-not-found" element={
            <div className="flex flex-col items-center justify-center min-h-screen p-8">
              <h1 className="text-2xl font-semibold text-red-600 mb-4">Route Not Found</h1>
              <p className="mb-4 text-center">The route you are trying to access is not defined in the router.</p>
              <p className="text-sm bg-gray-100 p-4 rounded mb-4 max-w-md overflow-auto" id="attempted-route"></p>
              <button onClick={() => window.history.back()} className="px-4 py-2 bg-blue-500 text-white rounded">
                Go Back
              </button>
              <script dangerouslySetInnerHTML={{__html: `
                document.getElementById('attempted-route').textContent = 'Attempted path: ' + window.location.pathname;
              `}}/>
            </div>
          } />

      {/* New Journey System */}
<<<<<<< HEAD
      <Route path="/journey" element={<JourneyHomePage companyId="default" />} />
=======
      <Route path="/journey" element={<JourneyHomePage companyId={''} />} />
>>>>>>> bbcc79e4
          <Route path="/journey/step/:stepId" element={<StepDetailPage />} />
          <Route path="/journey/map" element={<JourneyMapPage />} />
          
          {/* Fallback for unknown routes - temporary error page */}
          <Route path="*" element={<Navigate to="/route-not-found" replace />} />
        </Routes>
      </Suspense>
      </TooltipProvider>
    </AppProvider>
  );
};

export default App;<|MERGE_RESOLUTION|>--- conflicted
+++ resolved
@@ -149,11 +149,8 @@
                 <Route path="dashboard" element={<CompanyDashboard />} />
                 <Route path="dashboard-new" element={<RefactoredCompanyDashboard />} />
                 <Route path="profile/:companyId" element={<CompanyProfilePage />} />
-<<<<<<< HEAD
+
                 <Route path="journey" element={<JourneyHomePage companyId="default" />} />
-=======
-                <Route path="journey" element={<JourneyHomePage companyId={''} />} />
->>>>>>> bbcc79e4
                 <Route path="journey-new" element={<RefactoredJourneyPage />} />
                 <Route path="journey/steps" element={<JourneyStepsPage />} />
                 <Route path="journey/steps/:stepId" element={<JourneyStepPage />} />
@@ -230,11 +227,8 @@
           } />
 
       {/* New Journey System */}
-<<<<<<< HEAD
+
       <Route path="/journey" element={<JourneyHomePage companyId="default" />} />
-=======
-      <Route path="/journey" element={<JourneyHomePage companyId={''} />} />
->>>>>>> bbcc79e4
           <Route path="/journey/step/:stepId" element={<StepDetailPage />} />
           <Route path="/journey/map" element={<JourneyMapPage />} />
           
